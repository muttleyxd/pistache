--- conflicted
+++ resolved
@@ -239,21 +239,12 @@
         , timerFd(other.timerFd)
     { }
 
-<<<<<<< HEAD
-    Timeout(Tcp::Transport* transport,
-            Handler* handler,
-            Request request)
-        : handler(handler)
-        , request(std::move(request))
-        , transport(transport)
-=======
     Timeout(Tcp::Transport* transport_,
             Handler* handler_,
             Request request_)
         : handler(handler_)
         , request(std::move(request_))
         , transport(transport_)
->>>>>>> 27a9c39b
         , armed(false)
         , timerFd(-1)
     {

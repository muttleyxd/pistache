/* router.h
   Mathieu Stefani, 05 janvier 2016
   
   Simple HTTP Rest Router
*/

#pragma once

#include <string>
#include <tuple>
#include <unordered_map>
#include <memory>

#include <pistache/http.h>
#include <pistache/http_defs.h>
#include <pistache/flags.h>

#include "pistache/string_view.h"

namespace Pistache {
namespace Rest {

class Description;

namespace details {
    template<typename T> struct LexicalCast {
        static T cast(const std::string_view& value) {
            std::istringstream iss(std::string(value.data(), value.length()));
            T out;
            if (!(iss >> out))
                throw std::runtime_error("Bad lexical cast");
            return out;
        }
    };

    template<>
    struct LexicalCast<std::string_view> {
        static std::string_view cast(const std::string_view& value) {
            return value;
        }
    };
}

class TypedParam {
public:
    TypedParam(const std::string_view& name, const std::string_view& value)
        : name_(name)
        , value_(value)
    { }

    template<typename T>
    T as() const {
        return details::LexicalCast<T>::cast(value_);
    }

    std::string_view name() const {
        return name_;
    }

private:
    std::string_view name_;
    std::string_view value_;
};

class Request;

struct Route {

    enum class Status { Match, NotFound };

    enum class Result {
        Ok, Failure
    };

    typedef std::function<Result(const Request, Http::ResponseWriter)> Handler;

    explicit Route(Route::Handler handler) : handler_(std::move(handler)) { }

    template<typename... Args>
    void invokeHandler(Args &&...args) const {
        handler_(std::forward<Args>(args)...);
    }

    Handler handler_;
};



namespace Private {
    class RouterHandler;
}

class FragmentTreeNode {
private:
    enum class FragmentType {
        Fixed, Param, Optional, Splat
    };

    /**
     * Resource path are allocated on stack. To make them survive it is required to allocate them on heap.
     * Since the main idea between string_view is to have constant substring and thus a reduced number of
     * char* allocated on heap, this shared_ptr is used to know if a string_view can be destroyed (after a
     * route removal).
     */
    std::shared_ptr<char> resourceRef_;

    std::unordered_map<std::string_view, std::shared_ptr<FragmentTreeNode>> fixed_;
    std::unordered_map<std::string_view, std::shared_ptr<FragmentTreeNode>> param_;
    std::unordered_map<std::string_view, std::shared_ptr<FragmentTreeNode>> optional_;
    std::shared_ptr<FragmentTreeNode> splat_;
    std::shared_ptr<Route> route_;

    static FragmentType getFragmentType(const std::string_view &fragment);

    Route::Status invokeRouteHandler(const std::string_view &path,
                                     const Http::Request& req, Http::ResponseWriter response,
                                     std::vector<TypedParam> &params,
                                     std::vector<TypedParam> &splats) const;

public:
    FragmentTreeNode();
    explicit FragmentTreeNode(const std::shared_ptr<char> &resourceReference);

    void addRoute(const std::string_view &path, Route::Handler &handler, std::shared_ptr<char> &resourceReference);

    bool removeRoute(const std::string_view &path);

    Route::Status invokeRouteHandler(const Http::Request& req, Http::ResponseWriter response) const;
};

class Router {
public:
    static Router fromDescription(const Rest::Description& desc);

    std::shared_ptr<Private::RouterHandler>
    handler() const;

    void initFromDescription(const Rest::Description& desc);

    void get(std::string resource, Route::Handler handler);
    void post(std::string resource, Route::Handler handler);
    void put(std::string resource, Route::Handler handler);
    void patch(std::string resource, Route::Handler handler);
    void del(std::string resource, Route::Handler handler);
    void options(std::string resource, Route::Handler handler);
    void removeRoute(Http::Method method, std::string resource);

    void addCustomHandler(Route::Handler handler);

<<<<<<< HEAD
    Route::Status route(const Http::Request& request, Http::ResponseWriter response);
=======
    void addNotFoundHandler(Route::Handler handler);
    inline bool hasNotFoundHandler() { return notFoundHandler != nullptr; }
    void invokeNotFoundHandler(const Http::Request &req, Http::ResponseWriter resp) const;

    Status route(const Http::Request& request, Http::ResponseWriter response);
>>>>>>> efe54d9e

private:
    void addRoute(Http::Method method, std::string resource, Route::Handler handler);
    std::unordered_map<Http::Method, FragmentTreeNode> routes;

    std::vector<Route::Handler> customHandlers;

    Route::Handler notFoundHandler;
};

namespace Private {

    class RouterHandler : public Http::Handler {
    public:
        RouterHandler(const Rest::Router& router);

        void onRequest(
                const Http::Request& req,
                Http::ResponseWriter response);

    private:
        std::shared_ptr<Tcp::Handler> clone() const {
            return std::make_shared<RouterHandler>(router);
        }

        Rest::Router router;
    };
}

class Request : public Http::Request {
public:
    friend class FragmentTreeNode;
    friend class Router;

    bool hasParam(std::string name) const;
    TypedParam param(std::string name) const;

    TypedParam splatAt(size_t index) const;
    std::vector<TypedParam> splat() const;

private:
    explicit Request(
            const Http::Request& request,
            std::vector<TypedParam>&& params,
            std::vector<TypedParam>&& splats);

    std::vector<TypedParam> params_;
    std::vector<TypedParam> splats_;
};


namespace Routes {

    void Get(Router& router, std::string resource, Route::Handler handler);
    void Post(Router& router, std::string resource, Route::Handler handler);
    void Put(Router& router, std::string resource, Route::Handler handler);
    void Patch(Router& router, std::string resource, Route::Handler handler);
    void Delete(Router& router, std::string resource, Route::Handler handler);
    void Options(Router& router, std::string resource, Route::Handler handler);
    void Remove(Router& router, Http::Method method, std::string resource);

    void NotFound(Router& router, Route::Handler handler);

    namespace details {
        template <class... Args>
        struct TypeList
        {
            template<size_t N>
            struct At {
                static_assert(N < sizeof...(Args), "Invalid index");
                typedef typename std::tuple_element<N, std::tuple<Args...>>::type Type;
            };
        };

        template<typename... Args>
        void static_checks() {
            static_assert(sizeof...(Args) == 2, "Function should take 2 parameters");
//            typedef details::TypeList<Args...> Arguments;
            // Disabled now as it
            // 1/ does not compile
            // 2/ might not be relevant
#if 0
            static_assert(std::is_same<Arguments::At<0>::Type, const Rest::Request&>::value, "First argument should be a const Rest::Request&");
            static_assert(std::is_same<typename Arguments::At<0>::Type, Http::Response>::value, "Second argument should be a Http::Response");
#endif
        }
    }


    template<typename Result, typename Cls, typename... Args, typename Obj>
    Route::Handler bind(Result (Cls::*func)(Args...), Obj obj) {
        details::static_checks<Args...>();

        #define CALL_MEMBER_FN(obj, pmf)  ((obj)->*(pmf))

        return [=](const Rest::Request& request, Http::ResponseWriter response) {
            CALL_MEMBER_FN(obj, func)(request, std::move(response));

            return Route::Result::Ok;
        };

        #undef CALL_MEMBER_FN
    }

    template<typename Result, typename... Args>
    Route::Handler bind(Result (*func)(Args...)) {
        details::static_checks<Args...>();

        return [=](const Rest::Request& request, Http::ResponseWriter response) {
            func(request, std::move(response));

            return Route::Result::Ok;
        };
    }

} // namespace Routing
} // namespace Rest
} // namespace Pistache<|MERGE_RESOLUTION|>--- conflicted
+++ resolved
@@ -146,16 +146,13 @@
     void removeRoute(Http::Method method, std::string resource);
 
     void addCustomHandler(Route::Handler handler);
-
-<<<<<<< HEAD
-    Route::Status route(const Http::Request& request, Http::ResponseWriter response);
-=======
     void addNotFoundHandler(Route::Handler handler);
     inline bool hasNotFoundHandler() { return notFoundHandler != nullptr; }
     void invokeNotFoundHandler(const Http::Request &req, Http::ResponseWriter resp) const;
 
+    Route::Status route(const Http::Request& request, Http::ResponseWriter response);    
+
     Status route(const Http::Request& request, Http::ResponseWriter response);
->>>>>>> efe54d9e
 
 private:
     void addRoute(Http::Method method, std::string resource, Route::Handler handler);
